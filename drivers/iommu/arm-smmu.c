--- conflicted
+++ resolved
@@ -1381,11 +1381,7 @@
 
 	do {
 		next = pmd_addr_end(addr, end);
-<<<<<<< HEAD
-		ret = arm_smmu_alloc_init_pte(smmu, pmd, addr, end, pfn,
-=======
 		ret = arm_smmu_alloc_init_pte(smmu, pmd, addr, next, pfn,
->>>>>>> f58b8487
 					      prot, stage);
 		phys += next - addr;
 	} while (pmd++, addr = next, addr < end);
