--- conflicted
+++ resolved
@@ -136,11 +136,7 @@
 static struct i2c_driver isp1301_driver = {
 	.driver = {
 		.name = DRV_NAME,
-<<<<<<< HEAD
-		.of_match_table = of_match_ptr(isp1301_of_match),
-=======
 		.of_match_table = isp1301_of_match,
->>>>>>> 20d5c84b
 	},
 	.probe = isp1301_probe,
 	.remove = isp1301_remove,
