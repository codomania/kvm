--- conflicted
+++ resolved
@@ -154,19 +154,12 @@
 		pr_debug("Releasing pdd (topology id %d) for process (pasid %d)\n",
 				pdd->dev->id, p->pasid);
 
-<<<<<<< HEAD
-		if (pdd->bound == PDD_BOUND)
-			amd_iommu_unbind_pasid(pdd->dev->pdev, p->pasid);
-
-		list_del(&pdd->per_device_list);
-=======
 		list_del(&pdd->per_device_list);
 
 		if (pdd->qpd.cwsr_kaddr)
 			free_pages((unsigned long)pdd->qpd.cwsr_kaddr,
 				get_order(KFD_CWSR_TBA_TMA_SIZE));
 
->>>>>>> 661e50bc
 		kfree(pdd);
 	}
 }
@@ -195,32 +188,17 @@
 
 	kfd_pasid_free(p->pasid);
 	kfd_free_process_doorbells(p);
-<<<<<<< HEAD
-
-	mutex_unlock(&p->mutex);
 
 	mutex_destroy(&p->mutex);
 
-=======
-
-	mutex_destroy(&p->mutex);
-
 	put_task_struct(p->lead_thread);
 
->>>>>>> 661e50bc
 	kfree(p);
 }
 
 static void kfd_process_ref_release(struct kref *ref)
 {
-<<<<<<< HEAD
-	struct kfd_process_release_work *work;
-	struct kfd_process *p;
-
-	p = container_of(rcu, struct kfd_process, rcu);
-=======
 	struct kfd_process *p = container_of(ref, struct kfd_process, ref);
->>>>>>> 661e50bc
 
 	INIT_WORK(&p->release_work, kfd_process_wq_release);
 	queue_work(kfd_process_wq, &p->release_work);
@@ -274,12 +252,9 @@
 	kfd_process_dequeue_from_all_devices(p);
 	pqm_uninit(&p->pqm);
 
-<<<<<<< HEAD
-=======
 	/* Indicate to other users that MM is no longer valid */
 	p->mm = NULL;
 
->>>>>>> 661e50bc
 	mutex_unlock(&p->mutex);
 
 	mmu_notifier_unregister_no_release(&p->mmu_notifier, mm);
@@ -344,11 +319,8 @@
 	if (kfd_alloc_process_doorbells(process) < 0)
 		goto err_alloc_doorbells;
 
-<<<<<<< HEAD
-=======
 	kref_init(&process->ref);
 
->>>>>>> 661e50bc
 	mutex_init(&process->mutex);
 
 	process->mm = thread->mm;
@@ -363,10 +335,7 @@
 			(uintptr_t)process->mm);
 
 	process->lead_thread = thread->group_leader;
-<<<<<<< HEAD
-=======
 	get_task_struct(process->lead_thread);
->>>>>>> 661e50bc
 
 	INIT_LIST_HEAD(&process->per_device_data);
 
@@ -425,18 +394,6 @@
 	struct kfd_process_device *pdd = NULL;
 
 	pdd = kzalloc(sizeof(*pdd), GFP_KERNEL);
-<<<<<<< HEAD
-	if (pdd != NULL) {
-		pdd->dev = dev;
-		INIT_LIST_HEAD(&pdd->qpd.queues_list);
-		INIT_LIST_HEAD(&pdd->qpd.priv_queue_list);
-		pdd->qpd.dqm = dev->dqm;
-		pdd->process = p;
-		pdd->bound = PDD_UNBOUND;
-		pdd->already_dequeued = false;
-		list_add(&pdd->per_device_list, &p->per_device_data);
-	}
-=======
 	if (!pdd)
 		return NULL;
 
@@ -449,7 +406,6 @@
 	pdd->bound = PDD_UNBOUND;
 	pdd->already_dequeued = false;
 	list_add(&pdd->per_device_list, &p->per_device_data);
->>>>>>> 661e50bc
 
 	return pdd;
 }
@@ -505,12 +461,8 @@
 	hash_for_each_rcu(kfd_processes_table, temp, p, kfd_processes) {
 		mutex_lock(&p->mutex);
 		pdd = kfd_get_process_device_data(dev, p);
-<<<<<<< HEAD
-		if (pdd->bound != PDD_BOUND_SUSPENDED) {
-=======
 
 		if (WARN_ON(!pdd) || pdd->bound != PDD_BOUND_SUSPENDED) {
->>>>>>> 661e50bc
 			mutex_unlock(&p->mutex);
 			continue;
 		}
@@ -550,14 +502,11 @@
 		mutex_lock(&p->mutex);
 		pdd = kfd_get_process_device_data(dev, p);
 
-<<<<<<< HEAD
-=======
 		if (WARN_ON(!pdd)) {
 			mutex_unlock(&p->mutex);
 			continue;
 		}
 
->>>>>>> 661e50bc
 		if (pdd->bound == PDD_BOUND)
 			pdd->bound = PDD_BOUND_SUSPENDED;
 		mutex_unlock(&p->mutex);
@@ -593,11 +542,8 @@
 
 	mutex_unlock(kfd_get_dbgmgr_mutex());
 
-<<<<<<< HEAD
-=======
 	mutex_lock(&p->mutex);
 
->>>>>>> 661e50bc
 	pdd = kfd_get_process_device_data(dev, p);
 	if (pdd)
 		/* For GPU relying on IOMMU, we need to dequeue here
