/*
 * Machine specific setup for xen
 *
 * Jeremy Fitzhardinge <jeremy@xensource.com>, XenSource Inc, 2007
 */

#include <linux/module.h>
#include <linux/sched.h>
#include <linux/mm.h>
#include <linux/pm.h>
#include <linux/memblock.h>

#include <asm/elf.h>
#include <asm/vdso.h>
#include <asm/e820.h>
#include <asm/setup.h>
#include <asm/acpi.h>
#include <asm/xen/hypervisor.h>
#include <asm/xen/hypercall.h>

#include <xen/xen.h>
#include <xen/page.h>
#include <xen/interface/callback.h>
#include <xen/interface/memory.h>
#include <xen/interface/physdev.h>
#include <xen/features.h>

#include "xen-ops.h"
#include "vdso.h"

/* These are code, but not functions.  Defined in entry.S */
extern const char xen_hypervisor_callback[];
extern const char xen_failsafe_callback[];
extern void xen_sysenter_target(void);
extern void xen_syscall_target(void);
extern void xen_syscall32_target(void);

/* Amount of extra memory space we add to the e820 ranges */
phys_addr_t xen_extra_mem_start, xen_extra_mem_size;

/* 
 * The maximum amount of extra memory compared to the base size.  The
 * main scaling factor is the size of struct page.  At extreme ratios
 * of base:extra, all the base memory can be filled with page
 * structures for the extra memory, leaving no space for anything
 * else.
 * 
 * 10x seems like a reasonable balance between scaling flexibility and
 * leaving a practically usable system.
 */
#define EXTRA_MEM_RATIO		(10)

static void __init xen_add_extra_mem(unsigned long pages)
{
	unsigned long pfn;

	u64 size = (u64)pages * PAGE_SIZE;
	u64 extra_start = xen_extra_mem_start + xen_extra_mem_size;

	if (!pages)
		return;

	e820_add_region(extra_start, size, E820_RAM);
	sanitize_e820_map(e820.map, ARRAY_SIZE(e820.map), &e820.nr_map);

	memblock_x86_reserve_range(extra_start, extra_start + size, "XEN EXTRA");

	xen_extra_mem_size += size;

	xen_max_p2m_pfn = PFN_DOWN(extra_start + size);

	for (pfn = PFN_DOWN(extra_start); pfn <= xen_max_p2m_pfn; pfn++)
		__set_phys_to_machine(pfn, INVALID_P2M_ENTRY);
}

static unsigned long __init xen_release_chunk(phys_addr_t start_addr,
					      phys_addr_t end_addr)
{
	struct xen_memory_reservation reservation = {
		.address_bits = 0,
		.extent_order = 0,
		.domid        = DOMID_SELF
	};
	unsigned long start, end;
	unsigned long len = 0;
	unsigned long pfn;
	int ret;

	start = PFN_UP(start_addr);
	end = PFN_DOWN(end_addr);

	if (end <= start)
		return 0;

	printk(KERN_INFO "xen_release_chunk: looking at area pfn %lx-%lx: ",
	       start, end);
	for(pfn = start; pfn < end; pfn++) {
		unsigned long mfn = pfn_to_mfn(pfn);

		/* Make sure pfn exists to start with */
		if (mfn == INVALID_P2M_ENTRY || mfn_to_pfn(mfn) != pfn)
			continue;

		set_xen_guest_handle(reservation.extent_start, &mfn);
		reservation.nr_extents = 1;

		ret = HYPERVISOR_memory_op(XENMEM_decrease_reservation,
					   &reservation);
		WARN(ret != 1, "Failed to release memory %lx-%lx err=%d\n",
		     start, end, ret);
		if (ret == 1) {
			__set_phys_to_machine(pfn, INVALID_P2M_ENTRY);
			len++;
		}
	}
	printk(KERN_CONT "%ld pages freed\n", len);

	return len;
}

static unsigned long __init xen_return_unused_memory(unsigned long max_pfn,
						     const struct e820map *e820)
{
	phys_addr_t max_addr = PFN_PHYS(max_pfn);
	phys_addr_t last_end = ISA_END_ADDRESS;
	unsigned long released = 0;
	int i;

	/* Free any unused memory above the low 1Mbyte. */
	for (i = 0; i < e820->nr_map && last_end < max_addr; i++) {
		phys_addr_t end = e820->map[i].addr;
		end = min(max_addr, end);

		if (last_end < end)
			released += xen_release_chunk(last_end, end);
		last_end = max(last_end, e820->map[i].addr + e820->map[i].size);
	}

	if (last_end < max_addr)
		released += xen_release_chunk(last_end, max_addr);

	printk(KERN_INFO "released %ld pages of unused memory\n", released);
	return released;
}

static unsigned long __init xen_set_identity(const struct e820entry *list,
					     ssize_t map_size)
{
	phys_addr_t last = xen_initial_domain() ? 0 : ISA_END_ADDRESS;
	phys_addr_t start_pci = last;
	const struct e820entry *entry;
	unsigned long identity = 0;
	int i;

	for (i = 0, entry = list; i < map_size; i++, entry++) {
		phys_addr_t start = entry->addr;
		phys_addr_t end = start + entry->size;

		if (start < last)
			start = last;

		if (end <= start)
			continue;

		/* Skip over the 1MB region. */
		if (last > end)
			continue;

<<<<<<< HEAD
		if (entry->type == E820_RAM) {
=======
		if ((entry->type == E820_RAM) || (entry->type == E820_UNUSABLE)) {
>>>>>>> d762f438
			if (start > start_pci)
				identity += set_phys_range_identity(
						PFN_UP(start_pci), PFN_DOWN(start));

			/* Without saving 'last' we would gooble RAM too
			 * at the end of the loop. */
			last = end;
			start_pci = end;
			continue;
		}
		start_pci = min(start, start_pci);
		last = end;
	}
	if (last > start_pci)
		identity += set_phys_range_identity(
					PFN_UP(start_pci), PFN_DOWN(last));
	return identity;
}
/**
 * machine_specific_memory_setup - Hook for machine specific memory setup.
 **/
char * __init xen_memory_setup(void)
{
	static struct e820entry map[E820MAX] __initdata;
	static struct e820entry map_raw[E820MAX] __initdata;

	unsigned long max_pfn = xen_start_info->nr_pages;
	unsigned long long mem_end;
	int rc;
	struct xen_memory_map memmap;
	unsigned long extra_pages = 0;
	unsigned long extra_limit;
	unsigned long identity_pages = 0;
	int i;
	int op;

	max_pfn = min(MAX_DOMAIN_PAGES, max_pfn);
	mem_end = PFN_PHYS(max_pfn);

	memmap.nr_entries = E820MAX;
	set_xen_guest_handle(memmap.buffer, map);

	op = xen_initial_domain() ?
		XENMEM_machine_memory_map :
		XENMEM_memory_map;
	rc = HYPERVISOR_memory_op(op, &memmap);
	if (rc == -ENOSYS) {
		BUG_ON(xen_initial_domain());
		memmap.nr_entries = 1;
		map[0].addr = 0ULL;
		map[0].size = mem_end;
		/* 8MB slack (to balance backend allocations). */
		map[0].size += 8ULL << 20;
		map[0].type = E820_RAM;
		rc = 0;
	}
	BUG_ON(rc);

	memcpy(map_raw, map, sizeof(map));
	e820.nr_map = 0;
#ifdef CONFIG_X86_32
	xen_extra_mem_start = mem_end;
#else
	xen_extra_mem_start = max((1ULL << 32), mem_end);
#endif
	for (i = 0; i < memmap.nr_entries; i++) {
		unsigned long long end;

		/* Guard against non-page aligned E820 entries. */
		if (map[i].type == E820_RAM)
			map[i].size -= (map[i].size + map[i].addr) % PAGE_SIZE;

		end = map[i].addr + map[i].size;
		if (map[i].type == E820_RAM && end > mem_end) {
			/* RAM off the end - may be partially included */
			u64 delta = min(map[i].size, end - mem_end);

			map[i].size -= delta;
			end -= delta;

			extra_pages += PFN_DOWN(delta);
			/*
			 * Set RAM below 4GB that is not for us to be unusable.
			 * This prevents "System RAM" address space from being
			 * used as potential resource for I/O address (happens
			 * when 'allocate_resource' is called).
			 */
			if (delta &&
				(xen_initial_domain() && end < 0x100000000ULL))
				e820_add_region(end, delta, E820_UNUSABLE);
		}

		if (map[i].size > 0 && end > xen_extra_mem_start)
			xen_extra_mem_start = end;

		/* Add region if any remains */
		if (map[i].size > 0)
			e820_add_region(map[i].addr, map[i].size, map[i].type);
	}

	/*
	 * In domU, the ISA region is normal, usable memory, but we
	 * reserve ISA memory anyway because too many things poke
	 * about in there.
	 *
	 * In Dom0, the host E820 information can leave gaps in the
	 * ISA range, which would cause us to release those pages.  To
	 * avoid this, we unconditionally reserve them here.
	 */
	e820_add_region(ISA_START_ADDRESS, ISA_END_ADDRESS - ISA_START_ADDRESS,
			E820_RESERVED);

	/*
	 * Reserve Xen bits:
	 *  - mfn_list
	 *  - xen_start_info
	 * See comment above "struct start_info" in <xen/interface/xen.h>
	 */
	memblock_x86_reserve_range(__pa(xen_start_info->mfn_list),
		      __pa(xen_start_info->pt_base),
			"XEN START INFO");

	sanitize_e820_map(e820.map, ARRAY_SIZE(e820.map), &e820.nr_map);

	extra_pages += xen_return_unused_memory(xen_start_info->nr_pages, &e820);

	/*
	 * Clamp the amount of extra memory to a EXTRA_MEM_RATIO
	 * factor the base size.  On non-highmem systems, the base
	 * size is the full initial memory allocation; on highmem it
	 * is limited to the max size of lowmem, so that it doesn't
	 * get completely filled.
	 *
	 * In principle there could be a problem in lowmem systems if
	 * the initial memory is also very large with respect to
	 * lowmem, but we won't try to deal with that here.
	 */
	extra_limit = min(EXTRA_MEM_RATIO * min(max_pfn, PFN_DOWN(MAXMEM)),
			  max_pfn + extra_pages);

	if (extra_limit >= max_pfn)
		extra_pages = extra_limit - max_pfn;
	else
		extra_pages = 0;

	xen_add_extra_mem(extra_pages);

	/*
	 * Set P2M for all non-RAM pages and E820 gaps to be identity
	 * type PFNs. We supply it with the non-sanitized version
	 * of the E820.
	 */
	identity_pages = xen_set_identity(map_raw, memmap.nr_entries);
	printk(KERN_INFO "Set %ld page(s) to 1-1 mapping.\n", identity_pages);
	return "Xen";
}

/*
 * Set the bit indicating "nosegneg" library variants should be used.
 * We only need to bother in pure 32-bit mode; compat 32-bit processes
 * can have un-truncated segments, so wrapping around is allowed.
 */
static void __init fiddle_vdso(void)
{
#ifdef CONFIG_X86_32
	u32 *mask;
	mask = VDSO32_SYMBOL(&vdso32_int80_start, NOTE_MASK);
	*mask |= 1 << VDSO_NOTE_NONEGSEG_BIT;
	mask = VDSO32_SYMBOL(&vdso32_sysenter_start, NOTE_MASK);
	*mask |= 1 << VDSO_NOTE_NONEGSEG_BIT;
#endif
}

static int __cpuinit register_callback(unsigned type, const void *func)
{
	struct callback_register callback = {
		.type = type,
		.address = XEN_CALLBACK(__KERNEL_CS, func),
		.flags = CALLBACKF_mask_events,
	};

	return HYPERVISOR_callback_op(CALLBACKOP_register, &callback);
}

void __cpuinit xen_enable_sysenter(void)
{
	int ret;
	unsigned sysenter_feature;

#ifdef CONFIG_X86_32
	sysenter_feature = X86_FEATURE_SEP;
#else
	sysenter_feature = X86_FEATURE_SYSENTER32;
#endif

	if (!boot_cpu_has(sysenter_feature))
		return;

	ret = register_callback(CALLBACKTYPE_sysenter, xen_sysenter_target);
	if(ret != 0)
		setup_clear_cpu_cap(sysenter_feature);
}

void __cpuinit xen_enable_syscall(void)
{
#ifdef CONFIG_X86_64
	int ret;

	ret = register_callback(CALLBACKTYPE_syscall, xen_syscall_target);
	if (ret != 0) {
		printk(KERN_ERR "Failed to set syscall callback: %d\n", ret);
		/* Pretty fatal; 64-bit userspace has no other
		   mechanism for syscalls. */
	}

	if (boot_cpu_has(X86_FEATURE_SYSCALL32)) {
		ret = register_callback(CALLBACKTYPE_syscall32,
					xen_syscall32_target);
		if (ret != 0)
			setup_clear_cpu_cap(X86_FEATURE_SYSCALL32);
	}
#endif /* CONFIG_X86_64 */
}

void __init xen_arch_setup(void)
{
	xen_panic_handler_init();

	HYPERVISOR_vm_assist(VMASST_CMD_enable, VMASST_TYPE_4gb_segments);
	HYPERVISOR_vm_assist(VMASST_CMD_enable, VMASST_TYPE_writable_pagetables);

	if (!xen_feature(XENFEAT_auto_translated_physmap))
		HYPERVISOR_vm_assist(VMASST_CMD_enable,
				     VMASST_TYPE_pae_extended_cr3);

	if (register_callback(CALLBACKTYPE_event, xen_hypervisor_callback) ||
	    register_callback(CALLBACKTYPE_failsafe, xen_failsafe_callback))
		BUG();

	xen_enable_sysenter();
	xen_enable_syscall();

#ifdef CONFIG_ACPI
	if (!(xen_start_info->flags & SIF_INITDOMAIN)) {
		printk(KERN_INFO "ACPI in unprivileged domain disabled\n");
		disable_acpi();
	}
#endif

	memcpy(boot_command_line, xen_start_info->cmd_line,
	       MAX_GUEST_CMDLINE > COMMAND_LINE_SIZE ?
	       COMMAND_LINE_SIZE : MAX_GUEST_CMDLINE);

	/* Set up idle, making sure it calls safe_halt() pvop */
#ifdef CONFIG_X86_32
	boot_cpu_data.hlt_works_ok = 1;
#endif
	pm_idle = default_idle;
	boot_option_idle_override = IDLE_HALT;

	fiddle_vdso();
}<|MERGE_RESOLUTION|>--- conflicted
+++ resolved
@@ -166,11 +166,7 @@
 		if (last > end)
 			continue;
 
-<<<<<<< HEAD
-		if (entry->type == E820_RAM) {
-=======
 		if ((entry->type == E820_RAM) || (entry->type == E820_UNUSABLE)) {
->>>>>>> d762f438
 			if (start > start_pci)
 				identity += set_phys_range_identity(
 						PFN_UP(start_pci), PFN_DOWN(start));
