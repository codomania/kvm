--- conflicted
+++ resolved
@@ -42,13 +42,8 @@
 	       int __user *parent_tidptr, int __user *child_tidptr);
 long sys_vfork(void);
 void execve_tail(void);
-<<<<<<< HEAD
-long sys_execve(const char __user *name, char __user * __user *argv,
-		char __user * __user *envp);
-=======
 long sys_execve(const char __user *name, const char __user *const __user *argv,
 		const char __user *const __user *envp);
->>>>>>> 053d8f66
 long sys_sigsuspend(int history0, int history1, old_sigset_t mask);
 long sys_sigaction(int sig, const struct old_sigaction __user *act,
 		   struct old_sigaction __user *oact);
